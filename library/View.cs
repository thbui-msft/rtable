--- conflicted
+++ resolved
@@ -179,14 +179,11 @@
                 return false;
             }
 
-<<<<<<< HEAD
-=======
             if ( ! string.Equals(view1.Name, view2.Name, StringComparison.OrdinalIgnoreCase) )
             {
                 return false;
             }
 
->>>>>>> c8b31ea9
             if (view1.Chain.Count != view2.Chain.Count)
             {
                 return false;
