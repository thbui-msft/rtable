--- conflicted
+++ resolved
@@ -51,11 +51,7 @@
         /// <summary>
         /// When an entity is locked by a client and that client did not unlock the entity, other clients are free to unlock it afer this much time has elasped.
         /// </summary>
-<<<<<<< HEAD
-        public const int LockTimeoutInSeconds = 60;
-=======
         public static int LockTimeoutInSeconds = 60;
->>>>>>> c8b31ea9
 
         public static string ShortConnectioStringTemplate =
             @"DefaultEndpointsProtocol={0};AccountName={1};AccountKey={2};";
