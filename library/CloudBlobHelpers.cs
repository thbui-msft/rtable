--- conflicted
+++ resolved
@@ -22,14 +22,11 @@
 namespace Microsoft.Azure.Toolkit.Replication
 {
     using System;
-<<<<<<< HEAD
-=======
     using System.Collections.Generic;
     using System.Linq;
     using System.Net;
     using System.Threading;
     using System.Threading.Tasks;
->>>>>>> c8b31ea9
     using System.Security;
     using Microsoft.WindowsAzure.Storage;
     using Microsoft.WindowsAzure.Storage.Table;
@@ -365,8 +362,6 @@
             return new ReplicatedTableQuorumWriteResult(ReplicatedTableQuorumWriteCode.QuorumWriteFailure, writeResultArray.ToList());
         }
 
-<<<<<<< HEAD
-=======
         public static ReplicatedTableWriteBlobResult TryWriteBlob(CloudBlockBlob blob, string content, string eTag)
         {
             try
@@ -407,7 +402,6 @@
             }
         }
 
->>>>>>> c8b31ea9
         public static bool TryCreateCloudTableClient(SecureString connectionString, out CloudTableClient cloudTableClient)
         {
             cloudTableClient = null;
