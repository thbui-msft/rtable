--- conflicted
+++ resolved
@@ -1167,14 +1167,6 @@
                     };
                 }
 
-<<<<<<< HEAD
-            CloudTableClient tableClient = txnView[txnView.WriteHeadIndex];
-            row.ETag = retrievedResult.Etag;
-            row._rtable_RowLock = true;
-            row._rtable_LockAcquisition = DateTime.UtcNow;
-            row._rtable_Version = currentRow._rtable_Version + 1;
-            row._rtable_ViewId = txnView.ViewId;
-=======
                 // Row is present at the replica
                 // Replace the row 
                 currentRow = (ReplicatedTableEntity) (retrievedResult.Result);
@@ -1197,7 +1189,6 @@
                 row._rtable_LockAcquisition = DateTime.UtcNow;
                 row._rtable_Version = currentRow._rtable_Version + 1;
                 row._rtable_ViewId = txnView.ViewId;
->>>>>>> 2c8b04a1
 
                 // Lock the head first by inserting the row
                 result = UpdateOrDeleteRow(tableClient, row);
@@ -1335,61 +1326,6 @@
         public TableResult InsertOrReplace(TableOperation operation, TableRequestOptions requestOptions = null,
             OperationContext operationContext = null)
         {
-<<<<<<< HEAD
-            IReplicatedTableEntity row = (IReplicatedTableEntity)GetEntityFromOperation(operation);
-            row._rtable_Operation = GetTableOperation(TableOperationType.InsertOrReplace);
-            TableResult result;
-
-            //
-            // InsertOrReplace would normally not fail due to a conflict.
-            // However, RTable can return a conflict because it needs to enforce strict
-            // ordering of write operations.
-            // if the operation replace returns a conflict, we will retry the operation up to 
-            // five times. 
-            //
-
-            int retryLimit = 5;
-
-            do
-            {
-                if (retryLimit-- < 5)
-                {
-                    // if this is second try or later, sleep until the conflict is resolved
-                    Thread.Sleep(new Random().Next(50, 150));
-                }
-
-                View txnView = CurrentView;
-                ValidateTxnView(txnView);
-                TableResult retrievedResult = FlushAndRetrieveInternal(txnView, row, requestOptions, operationContext, false);
-
-                if (retrievedResult.HttpStatusCode != (int)HttpStatusCode.OK)
-                {
-                    // Row is not present at the head, insert the row
-                    TableResult insertResult = InsertInternal(txnView, operation, retrievedResult, requestOptions, operationContext);
-                    if (insertResult == null)
-                    {
-                        return null;
-                    }
-
-                    if (insertResult.HttpStatusCode != (int)HttpStatusCode.Conflict)
-                    {
-                        return insertResult;
-                    }
-
-                    // Got a conflict at insert, move on with a replace
-                    retrievedResult = null;
-                }
-
-                // Row is present at the replica, replace the row
-                row.ETag = "*";
-                result = ReplaceInternal(txnView, operation, retrievedResult, requestOptions, operationContext);
-
-            } while (retryLimit > 0 &&
-                result != null &&
-                result.HttpStatusCode == (int)HttpStatusCode.Conflict);
-
-            return result;
-=======
             IReplicatedTableEntity row = (IReplicatedTableEntity) GetEntityFromOperation(operation);
             row._rtable_Operation = GetTableOperation(TableOperationType.InsertOrReplace);
             TableResult result;
@@ -1430,7 +1366,6 @@
                      RetryIf());
 
             return result;
->>>>>>> 2c8b04a1
         }
 
 
