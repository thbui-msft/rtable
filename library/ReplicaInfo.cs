--- conflicted
+++ resolved
@@ -24,8 +24,6 @@
     using System.Security;
     using System.Runtime.Serialization;
 
-<<<<<<< HEAD
-=======
     public enum ReplicaStatus
     {
         None,
@@ -34,7 +32,6 @@
         ReadWrite,
     }
 
->>>>>>> c8b31ea9
     [DataContract(Namespace = "http://schemas.microsoft.com/windowsazure")]
     public class ReplicaInfo
     {
