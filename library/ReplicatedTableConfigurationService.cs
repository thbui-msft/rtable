﻿// azure-rtable ver. 0.9
//
// Copyright (c) Microsoft Corporation
//
// All rights reserved. 
//
// MIT License
//
// Permission is hereby granted, free of charge, to any person obtaining a copy of this software and associated documentation files 
// (the ""Software""), to deal in the Software without restriction, including without limitation the rights to use, copy, modify, 
// merge, publish, distribute, sublicense, and/or sell copies of the Software, and to permit persons to whom the Software is furnished 
// to do so, subject to the following conditions:
//
// The above copyright notice and this permission notice shall be included in all copies or substantial portions of the Software.
//
// THE SOFTWARE IS PROVIDED *AS IS*, WITHOUT WARRANTY OF ANY KIND, EXPRESS OR IMPLIED, INCLUDING BUT NOT LIMITED TO THE WARRANTIES OF 
// MERCHANTABILITY, FITNESS FOR A PARTICULAR PURPOSE AND NONINFRINGEMENT. IN NO EVENT SHALL THE AUTHORS OR COPYRIGHT HOLDERS BE LIABLE 
// FOR ANY CLAIM, DAMAGES OR OTHER LIABILITY, WHETHER IN AN ACTION OF CONTRACT, TORT OR OTHERWISE, ARISING FROM, OUT OF OR IN CONNECTION 
// WITH THE SOFTWARE OR THE USE OR OTHER DEALINGS IN THE SOFTWARE.


namespace Microsoft.Azure.Toolkit.Replication
{
    using System;
    using System.Collections.Generic;
<<<<<<< HEAD
    using System.Security;
    using System.Threading;
=======
    using System.Linq;
    using System.Security;
>>>>>>> c8b31ea9
    using System.Threading.Tasks;
    using Microsoft.WindowsAzure.Storage.Blob;
    using Microsoft.WindowsAzure.Storage.Table;

    public class ReplicatedTableConfigurationService : IDisposable
    {
<<<<<<< HEAD
        private List<ConfigurationStoreLocationInfo> blobLocations;
        private Dictionary<string, CloudBlockBlob> blobs = new Dictionary<string, CloudBlockBlob>();
        private Dictionary<string, SecureString> connectionStringMap = null;

        private bool useHttps;

        private int quorumSize = 0;
        private string cloudStorageAccountTemplate = Constants.ShortConnectioStringTemplate;

        private DateTime lastViewRefreshTime;
        private View lastRenewedReadView;
        private View lastRenewedWriteView;

        private PeriodicTimer viewRefreshTimer;
=======
>>>>>>> c8b31ea9
        private bool disposed = false;
        private readonly ReplicatedTableConfigurationManager configManager;

<<<<<<< HEAD
        private Action<ReplicaInfo> SetConnectionStringStrategy;

        /// <summary>
        /// Connection string provided by user
        /// </summary>
        /// <param name="replica"></param>
        private void NewStrategyToSetConnectionString(ReplicaInfo replica)
        {
            if (this.connectionStringMap.ContainsKey(replica.StorageAccountName))
            {
                replica.ConnectionString = this.connectionStringMap[replica.StorageAccountName];
            }
            else
            {
                replica.ConnectionString = null;
            }
        }

        /// <summary>
        /// Connection string infered from blob content
        /// </summary>
        /// <param name="replica"></param>
        private void OldStrategyToSetConnectionString(ReplicaInfo replica)
        {
            string connectionString = String.Format(cloudStorageAccountTemplate, useHttps ? "https" : "http", replica.StorageAccountName, replica.StorageAccountKey);
            replica.ConnectionString = SecureStringHelper.ToSecureString(connectionString);
        }


=======
>>>>>>> c8b31ea9
        /// <summary>
        /// ** Depricated **
        /// </summary>
        /// <param name="blobLocations"></param>
        /// <param name="useHttps"></param>
        /// <param name="lockTimeoutInSeconds"></param>
<<<<<<< HEAD
        public ReplicatedTableConfigurationService(List<ConfigurationStoreLocationInfo> blobLocations, 
            bool useHttps, 
            int lockTimeoutInSeconds = 0)
            : this(blobLocations, null, useHttps, lockTimeoutInSeconds)
        {
            /* Warning :
             * Don't add any initialization here.
             * Timer thread already started before we make it to here.
             * If needed, consider refactoring this class initialization.
             *
             * However, this is being Depricated => so don't add anything here.
             */
        }

        /// <summary>
        /// User provides all connection strings.
        /// If null is passed in, then connection strings are infered from the blob itself - backward compatibility -
        /// </summary>
        /// <param name="blobLocations"></param>
        /// <param name="connectionStringMap"></param>
        /// <param name="useHttps"></param>
        /// <param name="lockTimeoutInSeconds"></param>
        public ReplicatedTableConfigurationService(List<ConfigurationStoreLocationInfo> blobLocations,
            Dictionary<string, SecureString> connectionStringMap,
            bool useHttps,
            int lockTimeoutInSeconds = 0)
        {
            this.blobLocations = blobLocations;
            this.ConnectionStrings = connectionStringMap;
            this.useHttps = useHttps;
            this.lastViewRefreshTime = DateTime.MinValue;
            this.lastRenewedReadView = new View();
            this.lastRenewedWriteView = new View();
            this.LockTimeout = TimeSpan.FromSeconds(lockTimeoutInSeconds == 0 ? Constants.LockTimeoutInSeconds : lockTimeoutInSeconds);
            this.Initialize();

            this.viewRefreshTimer = new PeriodicTimer(RefreshReadAndWriteViewsFromBlobs,
                                                      TimeSpan.FromSeconds(Constants.LeaseRenewalIntervalInSec));
=======
        public ReplicatedTableConfigurationService(List<ConfigurationStoreLocationInfo> blobLocations, bool useHttps, int lockTimeoutInSeconds = 0)
            : this(blobLocations, null, useHttps, lockTimeoutInSeconds)
        {
            /* Warning :
            * Don't add any initialization here.
            * Timer thread already started before we make it to here.
            * If needed, consider refactoring this class initialization.
            *
            * However, this is being Depricated => so don't add anything here.
            */
        }

        /// <summary>
        /// User provides all connection strings.
        /// If null is passed in, then connection strings are infered from the blob itself - backward compatibility -
        /// </summary>
        /// <param name="blobLocations"></param>
        /// <param name="connectionStringMap"></param>
        /// <param name="useHttps"></param>
        /// <param name="lockTimeoutInSeconds"></param>
        public ReplicatedTableConfigurationService(List<ConfigurationStoreLocationInfo> blobLocations, Dictionary<string, SecureString> connectionStringMap, bool useHttps, int lockTimeoutInSeconds = 0)
        {
            this.configManager = new ReplicatedTableConfigurationManager(blobLocations, connectionStringMap, useHttps, lockTimeoutInSeconds, new ReplicatedTableConfigurationStoreParser());
            this.configManager.StartMonitor();
>>>>>>> c8b31ea9
        }

        ~ReplicatedTableConfigurationService()
        {
            this.Dispose(false);
        }

        public TimeSpan LockTimeout
        {
            get { return this.configManager.LockTimeout; }

<<<<<<< HEAD
                try
                {
                    CloudBlockBlob blob = CloudBlobHelpers.GetBlockBlob(accountConnectionString, blobLocation.BlobPath);
                    this.blobs.Add(blobLocation.StorageAccountName + ';' + blobLocation.BlobPath, blob);
                }
                catch (Exception e)
                {
                    ReplicatedTableLogger.LogError("Failed to init blob Acc={0}, Blob={1}. Exception: {2}",
                        blobLocation.StorageAccountName,
                        blobLocation.BlobPath,
                        e.Message);
                }
            }

            this.quorumSize = (this.blobs.Count / 2) + 1;

            if (this.blobs.Count < this.quorumSize)
            {
                throw new Exception(string.Format("Retrieved blobs count ({0}) is less than quorum !", this.blobs.Count));
            }
        }

        /// <summary>
        /// Update connection strings before uploading new RTable config to blob.
        /// Make sure new connection strings are an uper-set of previous one - MBB -
        /// </summary>
        public Dictionary<string, SecureString> ConnectionStrings
        {
            private get { return null; }

            set
            {
                lock (this)
                {
                    connectionStringMap = value;

                    if (this.connectionStringMap != null)
                    {
                        SetConnectionStringStrategy = NewStrategyToSetConnectionString;
                    }
                    else
                    {
                        SetConnectionStringStrategy = OldStrategyToSetConnectionString;
                    }
                }
            }
=======
            set { this.configManager.LockTimeout = value; }
>>>>>>> c8b31ea9
        }

        public View GetReadView()
        {
            return this.configManager.GetView(ReplicatedTableConfigurationStoreParser.DefaultViewName);
        }

        public View GetWriteView()
        {
            return this.configManager.GetView(ReplicatedTableConfigurationStoreParser.DefaultViewName);
        }

        public bool HasViewExpired
        {
            get
            {
                return this.configManager.IsViewExpired(ReplicatedTableConfigurationStoreParser.DefaultViewName);
            }
        }

        public bool IsViewStable()
        {
            return this.configManager.IsViewStable(ReplicatedTableConfigurationStoreParser.DefaultViewName);
        }

        public bool ConvertXStoreTableMode
        {
            get
            {
                ReplicatedTableConfiguredTable config = this.configManager.FindConfiguredTable(ReplicatedTableConfigurationStoreParser.AllTables);
                return config != null && config.ConvertToRTable;
            }
        }

        public void UpdateConfiguration(List<ReplicaInfo> replicaChain, int readViewHeadIndex, bool convertXStoreTableMode = false, long viewId = 0)
        {
            View currentView = GetWriteView();

            if (viewId == 0)
            {
                if (!currentView.IsEmpty)
                {
<<<<<<< HEAD
                    ReplicatedTableConfigurationStore configurationStore;
                    if (!CloudBlobHelpers.TryReadBlob<ReplicatedTableConfigurationStore>(blob.Value, out configurationStore))
                    {
                        continue;
                    }

                    if (configurationStore.ViewId <= 0)
                    {
                        ReplicatedTableLogger.LogInformational("ViewId={0} is invalid. Must be >= 1. Skipping this blob {1}.",
                            configurationStore.ViewId, 
                            blob.Value.Uri);
                        continue;
                    }

                    List<CloudBlockBlob> viewBlobs;
                    if (!viewResult.TryGetValue(configurationStore.ViewId, out viewBlobs))
                    {
                        viewBlobs = new List<CloudBlockBlob>();
                        viewResult.Add(configurationStore.ViewId, viewBlobs);
                    }

                    viewBlobs.Add(blob.Value);

                    if (viewBlobs.Count >= this.quorumSize)
                    {
                        this.lastRenewedReadView.ViewId = this.lastRenewedWriteView.ViewId = configurationStore.ViewId;
                        for (int i = 0; i < configurationStore.ReplicaChain.Count; i++)
                        {
                            ReplicaInfo replica = configurationStore.ReplicaChain[i];
                            SetConnectionStringStrategy(replica);

                            CloudTableClient tableClient = GetTableClientForReplica(replica);
                            if (replica != null && tableClient != null)
                            {
                                //Update the write view always
                                this.lastRenewedWriteView.Chain.Add(new Tuple<ReplicaInfo, CloudTableClient>(replica, tableClient));

                                //Update the read view only for replicas part of the view
                                if (i >= configurationStore.ReadViewHeadIndex)
                                {
                                    this.lastRenewedReadView.Chain.Add(new Tuple<ReplicaInfo, CloudTableClient>(replica, tableClient));
                                }

                                //Note the time when the view was updated
                                this.lastViewRefreshTime = refreshStartTime;

                                this.ConvertXStoreTableMode = configurationStore.ConvertXStoreTableMode;
                            }
                        }

                        this.lastRenewedWriteView.ReadHeadIndex = configurationStore.ReadViewHeadIndex;

                        break;
                    }
                }
            }
        }

        /// <summary>
        /// True, if the read and write views are the same. False, otherwise.
        /// </summary>
        public bool IsViewStable()
        {
            int viewStableCount = 0;

            foreach (var blob in this.blobs)
            {
                ReplicatedTableConfigurationStore configurationStore;
                if (!CloudBlobHelpers.TryReadBlob<ReplicatedTableConfigurationStore>(blob.Value, out configurationStore))
=======
                    viewId = currentView.ViewId + 1;
                }
                else
>>>>>>> c8b31ea9
                {
                    viewId = 1;
                }
<<<<<<< HEAD

                if (configurationStore.ReadViewHeadIndex == 0)
                {
                    viewStableCount++;
                }
            }

            return viewStableCount >= this.quorumSize;
        }

        private CloudTableClient GetTableClientForReplica(ReplicaInfo replica)
        {
            CloudTableClient tableClient = null;
            if (!CloudBlobHelpers.TryCreateCloudTableClient(replica.ConnectionString, out tableClient))
=======
            }

            ReplicatedTableConfigurationStore newConfig = new ReplicatedTableConfigurationStore
            {
                LeaseDuration = Constants.LeaseDurationInSec,
                Timestamp = DateTime.UtcNow,
                ReplicaChain = replicaChain,
                ReadViewHeadIndex = readViewHeadIndex,
                ConvertXStoreTableMode = convertXStoreTableMode,
                ViewId = viewId
            };

            //If the read view head index is not 0, this means we are introducing 1 or more replicas at the head. For
            //each such replica, update the view id in which it was added to the write view of the chain
            if (readViewHeadIndex != 0)
>>>>>>> c8b31ea9
            {
                for (int i = 0; i < readViewHeadIndex; i++)
                {
                    replicaChain[i].ViewInWhichAddedToChain = viewId;
                }
            }

            Parallel.ForEach(this.configManager.GetBlobs(), blob =>
            {
                ReplicatedTableConfigurationStore configurationStore = null;
                string eTag;

                /*
                 * TODO: (per Parveen Patel <Parveen.Patel@microsoft.com>)
                 * The below code is incomplete because we are supposed to use eTag to make the changes if the old blob exists.
                 * This is to support multiple clients updating the config, not a high priority scenario but something we should look at.
                 */
                ReplicatedTableReadBlobResult result = CloudBlobHelpers.TryReadBlob(
                                                                blob,
                                                                out configurationStore,
                                                                out eTag,
                                                                JsonStore<ReplicatedTableConfigurationStore>.Deserialize);
                if (result.Code != ReadBlobCode.Success)
                {
                    //This is the first time we are uploading the config
                    configurationStore = new ReplicatedTableConfigurationStore();
                }

                configurationStore = newConfig;

                CloudBlobHelpers.TryWriteBlob(blob, configurationStore.ToJson());
            });

            this.configManager.Invalidate();
        }

        public void Dispose()
        {
            Dispose(true);
            GC.SuppressFinalize(this);
        }

        protected virtual void Dispose(bool disposing)
        {
            if (this.disposed)
            {
                return;
            }

            if (disposing)
            {
                this.configManager.StopMonitor();
            }

            this.disposed = true;
        }
    }
}<|MERGE_RESOLUTION|>--- conflicted
+++ resolved
@@ -23,117 +23,23 @@
 {
     using System;
     using System.Collections.Generic;
-<<<<<<< HEAD
-    using System.Security;
-    using System.Threading;
-=======
     using System.Linq;
     using System.Security;
->>>>>>> c8b31ea9
     using System.Threading.Tasks;
     using Microsoft.WindowsAzure.Storage.Blob;
     using Microsoft.WindowsAzure.Storage.Table;
 
     public class ReplicatedTableConfigurationService : IDisposable
     {
-<<<<<<< HEAD
-        private List<ConfigurationStoreLocationInfo> blobLocations;
-        private Dictionary<string, CloudBlockBlob> blobs = new Dictionary<string, CloudBlockBlob>();
-        private Dictionary<string, SecureString> connectionStringMap = null;
-
-        private bool useHttps;
-
-        private int quorumSize = 0;
-        private string cloudStorageAccountTemplate = Constants.ShortConnectioStringTemplate;
-
-        private DateTime lastViewRefreshTime;
-        private View lastRenewedReadView;
-        private View lastRenewedWriteView;
-
-        private PeriodicTimer viewRefreshTimer;
-=======
->>>>>>> c8b31ea9
         private bool disposed = false;
         private readonly ReplicatedTableConfigurationManager configManager;
 
-<<<<<<< HEAD
-        private Action<ReplicaInfo> SetConnectionStringStrategy;
-
-        /// <summary>
-        /// Connection string provided by user
-        /// </summary>
-        /// <param name="replica"></param>
-        private void NewStrategyToSetConnectionString(ReplicaInfo replica)
-        {
-            if (this.connectionStringMap.ContainsKey(replica.StorageAccountName))
-            {
-                replica.ConnectionString = this.connectionStringMap[replica.StorageAccountName];
-            }
-            else
-            {
-                replica.ConnectionString = null;
-            }
-        }
-
-        /// <summary>
-        /// Connection string infered from blob content
-        /// </summary>
-        /// <param name="replica"></param>
-        private void OldStrategyToSetConnectionString(ReplicaInfo replica)
-        {
-            string connectionString = String.Format(cloudStorageAccountTemplate, useHttps ? "https" : "http", replica.StorageAccountName, replica.StorageAccountKey);
-            replica.ConnectionString = SecureStringHelper.ToSecureString(connectionString);
-        }
-
-
-=======
->>>>>>> c8b31ea9
         /// <summary>
         /// ** Depricated **
         /// </summary>
         /// <param name="blobLocations"></param>
         /// <param name="useHttps"></param>
         /// <param name="lockTimeoutInSeconds"></param>
-<<<<<<< HEAD
-        public ReplicatedTableConfigurationService(List<ConfigurationStoreLocationInfo> blobLocations, 
-            bool useHttps, 
-            int lockTimeoutInSeconds = 0)
-            : this(blobLocations, null, useHttps, lockTimeoutInSeconds)
-        {
-            /* Warning :
-             * Don't add any initialization here.
-             * Timer thread already started before we make it to here.
-             * If needed, consider refactoring this class initialization.
-             *
-             * However, this is being Depricated => so don't add anything here.
-             */
-        }
-
-        /// <summary>
-        /// User provides all connection strings.
-        /// If null is passed in, then connection strings are infered from the blob itself - backward compatibility -
-        /// </summary>
-        /// <param name="blobLocations"></param>
-        /// <param name="connectionStringMap"></param>
-        /// <param name="useHttps"></param>
-        /// <param name="lockTimeoutInSeconds"></param>
-        public ReplicatedTableConfigurationService(List<ConfigurationStoreLocationInfo> blobLocations,
-            Dictionary<string, SecureString> connectionStringMap,
-            bool useHttps,
-            int lockTimeoutInSeconds = 0)
-        {
-            this.blobLocations = blobLocations;
-            this.ConnectionStrings = connectionStringMap;
-            this.useHttps = useHttps;
-            this.lastViewRefreshTime = DateTime.MinValue;
-            this.lastRenewedReadView = new View();
-            this.lastRenewedWriteView = new View();
-            this.LockTimeout = TimeSpan.FromSeconds(lockTimeoutInSeconds == 0 ? Constants.LockTimeoutInSeconds : lockTimeoutInSeconds);
-            this.Initialize();
-
-            this.viewRefreshTimer = new PeriodicTimer(RefreshReadAndWriteViewsFromBlobs,
-                                                      TimeSpan.FromSeconds(Constants.LeaseRenewalIntervalInSec));
-=======
         public ReplicatedTableConfigurationService(List<ConfigurationStoreLocationInfo> blobLocations, bool useHttps, int lockTimeoutInSeconds = 0)
             : this(blobLocations, null, useHttps, lockTimeoutInSeconds)
         {
@@ -158,7 +64,6 @@
         {
             this.configManager = new ReplicatedTableConfigurationManager(blobLocations, connectionStringMap, useHttps, lockTimeoutInSeconds, new ReplicatedTableConfigurationStoreParser());
             this.configManager.StartMonitor();
->>>>>>> c8b31ea9
         }
 
         ~ReplicatedTableConfigurationService()
@@ -170,56 +75,7 @@
         {
             get { return this.configManager.LockTimeout; }
 
-<<<<<<< HEAD
-                try
-                {
-                    CloudBlockBlob blob = CloudBlobHelpers.GetBlockBlob(accountConnectionString, blobLocation.BlobPath);
-                    this.blobs.Add(blobLocation.StorageAccountName + ';' + blobLocation.BlobPath, blob);
-                }
-                catch (Exception e)
-                {
-                    ReplicatedTableLogger.LogError("Failed to init blob Acc={0}, Blob={1}. Exception: {2}",
-                        blobLocation.StorageAccountName,
-                        blobLocation.BlobPath,
-                        e.Message);
-                }
-            }
-
-            this.quorumSize = (this.blobs.Count / 2) + 1;
-
-            if (this.blobs.Count < this.quorumSize)
-            {
-                throw new Exception(string.Format("Retrieved blobs count ({0}) is less than quorum !", this.blobs.Count));
-            }
-        }
-
-        /// <summary>
-        /// Update connection strings before uploading new RTable config to blob.
-        /// Make sure new connection strings are an uper-set of previous one - MBB -
-        /// </summary>
-        public Dictionary<string, SecureString> ConnectionStrings
-        {
-            private get { return null; }
-
-            set
-            {
-                lock (this)
-                {
-                    connectionStringMap = value;
-
-                    if (this.connectionStringMap != null)
-                    {
-                        SetConnectionStringStrategy = NewStrategyToSetConnectionString;
-                    }
-                    else
-                    {
-                        SetConnectionStringStrategy = OldStrategyToSetConnectionString;
-                    }
-                }
-            }
-=======
             set { this.configManager.LockTimeout = value; }
->>>>>>> c8b31ea9
         }
 
         public View GetReadView()
@@ -262,100 +118,12 @@
             {
                 if (!currentView.IsEmpty)
                 {
-<<<<<<< HEAD
-                    ReplicatedTableConfigurationStore configurationStore;
-                    if (!CloudBlobHelpers.TryReadBlob<ReplicatedTableConfigurationStore>(blob.Value, out configurationStore))
-                    {
-                        continue;
-                    }
-
-                    if (configurationStore.ViewId <= 0)
-                    {
-                        ReplicatedTableLogger.LogInformational("ViewId={0} is invalid. Must be >= 1. Skipping this blob {1}.",
-                            configurationStore.ViewId, 
-                            blob.Value.Uri);
-                        continue;
-                    }
-
-                    List<CloudBlockBlob> viewBlobs;
-                    if (!viewResult.TryGetValue(configurationStore.ViewId, out viewBlobs))
-                    {
-                        viewBlobs = new List<CloudBlockBlob>();
-                        viewResult.Add(configurationStore.ViewId, viewBlobs);
-                    }
-
-                    viewBlobs.Add(blob.Value);
-
-                    if (viewBlobs.Count >= this.quorumSize)
-                    {
-                        this.lastRenewedReadView.ViewId = this.lastRenewedWriteView.ViewId = configurationStore.ViewId;
-                        for (int i = 0; i < configurationStore.ReplicaChain.Count; i++)
-                        {
-                            ReplicaInfo replica = configurationStore.ReplicaChain[i];
-                            SetConnectionStringStrategy(replica);
-
-                            CloudTableClient tableClient = GetTableClientForReplica(replica);
-                            if (replica != null && tableClient != null)
-                            {
-                                //Update the write view always
-                                this.lastRenewedWriteView.Chain.Add(new Tuple<ReplicaInfo, CloudTableClient>(replica, tableClient));
-
-                                //Update the read view only for replicas part of the view
-                                if (i >= configurationStore.ReadViewHeadIndex)
-                                {
-                                    this.lastRenewedReadView.Chain.Add(new Tuple<ReplicaInfo, CloudTableClient>(replica, tableClient));
-                                }
-
-                                //Note the time when the view was updated
-                                this.lastViewRefreshTime = refreshStartTime;
-
-                                this.ConvertXStoreTableMode = configurationStore.ConvertXStoreTableMode;
-                            }
-                        }
-
-                        this.lastRenewedWriteView.ReadHeadIndex = configurationStore.ReadViewHeadIndex;
-
-                        break;
-                    }
-                }
-            }
-        }
-
-        /// <summary>
-        /// True, if the read and write views are the same. False, otherwise.
-        /// </summary>
-        public bool IsViewStable()
-        {
-            int viewStableCount = 0;
-
-            foreach (var blob in this.blobs)
-            {
-                ReplicatedTableConfigurationStore configurationStore;
-                if (!CloudBlobHelpers.TryReadBlob<ReplicatedTableConfigurationStore>(blob.Value, out configurationStore))
-=======
                     viewId = currentView.ViewId + 1;
                 }
                 else
->>>>>>> c8b31ea9
                 {
                     viewId = 1;
                 }
-<<<<<<< HEAD
-
-                if (configurationStore.ReadViewHeadIndex == 0)
-                {
-                    viewStableCount++;
-                }
-            }
-
-            return viewStableCount >= this.quorumSize;
-        }
-
-        private CloudTableClient GetTableClientForReplica(ReplicaInfo replica)
-        {
-            CloudTableClient tableClient = null;
-            if (!CloudBlobHelpers.TryCreateCloudTableClient(replica.ConnectionString, out tableClient))
-=======
             }
 
             ReplicatedTableConfigurationStore newConfig = new ReplicatedTableConfigurationStore
@@ -371,7 +139,6 @@
             //If the read view head index is not 0, this means we are introducing 1 or more replicas at the head. For
             //each such replica, update the view id in which it was added to the write view of the chain
             if (readViewHeadIndex != 0)
->>>>>>> c8b31ea9
             {
                 for (int i = 0; i < readViewHeadIndex; i++)
                 {
