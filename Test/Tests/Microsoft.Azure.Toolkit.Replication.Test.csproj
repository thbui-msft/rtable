﻿<?xml version="1.0" encoding="utf-8"?>
<Project ToolsVersion="4.0" DefaultTargets="Build" xmlns="http://schemas.microsoft.com/developer/msbuild/2003">
  <Import Project="$(MSBuildExtensionsPath)\$(MSBuildToolsVersion)\Microsoft.Common.props" Condition="Exists('$(MSBuildExtensionsPath)\$(MSBuildToolsVersion)\Microsoft.Common.props')" />
  <PropertyGroup>
    <Configuration Condition=" '$(Configuration)' == '' ">Debug</Configuration>
    <Platform Condition=" '$(Platform)' == '' ">AnyCPU</Platform>
    <ProjectGuid>{86E095D8-ABDC-4CE8-A9DD-39BCFE445FC3}</ProjectGuid>
    <OutputType>Library</OutputType>
    <AppDesignerFolder>Properties</AppDesignerFolder>
    <RootNamespace>Microsoft.Azure.Toolkit.Replication.Test</RootNamespace>
    <AssemblyName>Microsoft.Azure.Toolkit.Replication.Test</AssemblyName>
    <TargetFrameworkVersion>v4.5</TargetFrameworkVersion>
    <FileAlignment>512</FileAlignment>
  </PropertyGroup>
  <PropertyGroup Condition=" '$(Configuration)|$(Platform)' == 'Debug|AnyCPU' ">
    <DebugSymbols>true</DebugSymbols>
    <DebugType>full</DebugType>
    <Optimize>false</Optimize>
    <OutputPath>..\bin</OutputPath>
    <DefineConstants>DEBUG;TRACE</DefineConstants>
    <ErrorReport>prompt</ErrorReport>
    <WarningLevel>4</WarningLevel>
  </PropertyGroup>
  <PropertyGroup Condition=" '$(Configuration)|$(Platform)' == 'Release|AnyCPU' ">
    <DebugType>pdbonly</DebugType>
    <Optimize>true</Optimize>
    <OutputPath>..\bin</OutputPath>
    <DefineConstants>TRACE</DefineConstants>
    <ErrorReport>prompt</ErrorReport>
    <WarningLevel>4</WarningLevel>
  </PropertyGroup>
  <ItemGroup>
<<<<<<< HEAD
    <Reference Include="Microsoft.WindowsAzure.Storage, Version=4.2.0.0, Culture=neutral, PublicKeyToken=31bf3856ad364e35, processorArchitecture=MSIL">
=======
    <Reference Include="FiddlerCore, Version=2.4.9.8, Culture=neutral, PublicKeyToken=67cb91587178ac5a, processorArchitecture=MSIL">
      <SpecificVersion>False</SpecificVersion>
      <HintPath>..\Common\Dependencies\FiddlerCoreAPI\FiddlerCore.dll</HintPath>
    </Reference>
    <Reference Include="Nunit.Framework">
      <HintPath>..\nunit\2.5.7\bin\net-2.0\nunit.framework.dll</HintPath>
    </Reference>
    <Reference Include="Microsoft.WindowsAzure.Storage, Version=4.3.0.0, Culture=neutral, PublicKeyToken=31bf3856ad364e35, processorArchitecture=MSIL">
>>>>>>> 39a883dc
      <SpecificVersion>False</SpecificVersion>
    </Reference>
    <Reference Include="Nunit.Framework">
    </Reference>
    <Reference Include="Newtonsoft.Json">
    </Reference>
    <Reference Include="System" />
    <Reference Include="System.Core" />
    <Reference Include="System.Xml.Linq" />
    <Reference Include="System.Data.DataSetExtensions" />
    <Reference Include="Microsoft.CSharp" />
    <Reference Include="System.Data" />
    <Reference Include="System.Xml" />
    <Reference Include="System.ServiceModel" />
    <Reference Include="System.Runtime.Serialization" />
<<<<<<< HEAD
    <Reference Include="System.Spatial, Version=5.6.3.0, Culture=neutral, PublicKeyToken=31bf3856ad364e35, processorArchitecture=MSIL">
      <SpecificVersion>True</SpecificVersion>
    </Reference>
    <Reference Include="FiddlerCore">
      <HintPath>..\Common\Dependencies\DotNet2\FiddlerCore.dll</HintPath>
    </Reference>
=======
>>>>>>> 39a883dc
  </ItemGroup>
  <ItemGroup>
    <Compile Include="ConvertXStoreTableAPITests.cs" />
    <Compile Include="ConvertXStoreTableOperationTests.cs" />
    <Compile Include="ConvertXStoreTableTestBase.cs" />
    <Compile Include="DelayTests.cs" />
    <Compile Include="Exceptions.cs" />
    <Compile Include="HttpManglerTestBase.cs" />
    <Compile Include="JsonStore.cs" />
    <Compile Include="Properties\AssemblyInfo.cs" />
    <Compile Include="RepairRTableTests.cs" />
    <Compile Include="RTableBatchOperationTests.cs" />
    <Compile Include="RTableConfigurationServiceTests.cs" />
    <Compile Include="RTableCreateTableTests.cs" />
    <Compile Include="RTableCRUDUnitTests.cs" />
    <Compile Include="RTableLibraryTestBase.cs" />
    <Compile Include="RTableQueryableTests.cs" />
    <Compile Include="RTableQueryGenericAdditionalTests.cs" />
    <Compile Include="RTableQueryGenericTests.cs" />
    <Compile Include="RTableStressTests.cs" />
    <Compile Include="RTableTestConfiguration.cs">
      <DependentUpon>RTableTestConfiguration.xsd</DependentUpon>
    </Compile>
    <Compile Include="RTableViewIdTests.cs" />
    <Compile Include="RTableWrapperBase.cs" />
    <Compile Include="RTableWrapperForSampleRTableEntity.cs" />
    <Compile Include="RTableWrapperTestBase.cs" />
    <Compile Include="SampleRTableEntity.cs" />
    <Compile Include="ShortOutageTests.cs" />
    <Compile Include="TableEntities\BaseEntity.cs" />
    <Compile Include="TableEntities\ComplexEntity.cs" />
    <Compile Include="TableEntities\ComplexIEntity.cs" />
    <Compile Include="TableEntities\CustomerEntity.cs" />
    <Compile Include="TableEntities\InternalEntity.cs" />
    <Compile Include="TableEntities\NoCtorEntity.cs" />
    <Compile Include="TableEntities\POCOEntity.cs" />
    <Compile Include="TableEntities\ProjectedPOCO.cs" />
    <Compile Include="TableEntities\SampleXStoreEntity.cs" />
    <Compile Include="TestHelper.cs" />
    <Compile Include="ThrottlingTests.cs" />
  </ItemGroup>
  <ItemGroup>
    <None Include="packages.config">
      <SubType>Designer</SubType>
    </None>
  </ItemGroup>
  <ItemGroup>
    <Content Include="RTableTestConfiguration.xml">
      <CopyToOutputDirectory>Always</CopyToOutputDirectory>
      <SubType>Designer</SubType>
    </Content>
  </ItemGroup>
  <ItemGroup>
    <None Include="RTableTestConfiguration.xsd">
      <CopyToOutputDirectory>Always</CopyToOutputDirectory>
      <SubType>Designer</SubType>
    </None>
  </ItemGroup>
  <ItemGroup>
    <ProjectReference Include="..\Common\HttpMangler\HttpMangler.csproj">
      <Project>{ca607e8f-2906-4065-a1a9-4a3733f0cc31}</Project>
      <Name>HttpMangler</Name>
    </ProjectReference>
  </ItemGroup>
  <ItemGroup>
    <ProjectReference Include="..\..\library\Microsoft.Azure.Toolkit.Replication.csproj">
      <Project>{0F6D71F2-1322-4B32-BB08-A6A99EB812D4}</Project>
      <Name>Microsoft.Azure.Toolkit.Replication</Name>
    </ProjectReference>
    <ProjectReference Include="..\Common\AzureStorageMangler\AzureStorageMangler.csproj">
      <Project>{6EB781C5-6D91-48F0-8F79-EC1E4EDAAF7B}</Project>
      <Name>AzureStorageMangler</Name>
    </ProjectReference>
  </ItemGroup>
  <Import Project="$(MSBuildToolsPath)\Microsoft.CSharp.targets" />
  <!-- To modify your build process, add your task inside one of the targets below and uncomment it. 
       Other similar extension points exist, see Microsoft.Common.targets.
  <Target Name="BeforeBuild">
  </Target>
  <Target Name="AfterBuild">
  </Target>
  -->
</Project><|MERGE_RESOLUTION|>--- conflicted
+++ resolved
@@ -30,23 +30,19 @@
     <WarningLevel>4</WarningLevel>
   </PropertyGroup>
   <ItemGroup>
-<<<<<<< HEAD
-    <Reference Include="Microsoft.WindowsAzure.Storage, Version=4.2.0.0, Culture=neutral, PublicKeyToken=31bf3856ad364e35, processorArchitecture=MSIL">
-=======
     <Reference Include="FiddlerCore, Version=2.4.9.8, Culture=neutral, PublicKeyToken=67cb91587178ac5a, processorArchitecture=MSIL">
       <SpecificVersion>False</SpecificVersion>
       <HintPath>..\Common\Dependencies\FiddlerCoreAPI\FiddlerCore.dll</HintPath>
     </Reference>
-    <Reference Include="Nunit.Framework">
-      <HintPath>..\nunit\2.5.7\bin\net-2.0\nunit.framework.dll</HintPath>
+    <Reference Include="Microsoft.Data.Services.Client, Version=5.0.0.0, Culture=neutral, PublicKeyToken=31bf3856ad364e35, processorArchitecture=MSIL">
+      <SpecificVersion>False</SpecificVersion>
+      <HintPath>..\..\..\..\enlist\brk_n_dev2_new\services\brk\imports\storage\Microsoft.Data.Services.Client.dll</HintPath>
     </Reference>
-    <Reference Include="Microsoft.WindowsAzure.Storage, Version=4.3.0.0, Culture=neutral, PublicKeyToken=31bf3856ad364e35, processorArchitecture=MSIL">
->>>>>>> 39a883dc
+    <Reference Include="Microsoft.WindowsAzure.Storage, Version=3.0.3.0, Culture=neutral, PublicKeyToken=31bf3856ad364e35, processorArchitecture=MSIL">
       <SpecificVersion>False</SpecificVersion>
+      <HintPath>..\..\..\..\enlist\brk_n_dev2_new\services\brk\imports\storage\Microsoft.WindowsAzure.Storage.dll</HintPath>
     </Reference>
     <Reference Include="Nunit.Framework">
-    </Reference>
-    <Reference Include="Newtonsoft.Json">
     </Reference>
     <Reference Include="System" />
     <Reference Include="System.Core" />
@@ -57,15 +53,6 @@
     <Reference Include="System.Xml" />
     <Reference Include="System.ServiceModel" />
     <Reference Include="System.Runtime.Serialization" />
-<<<<<<< HEAD
-    <Reference Include="System.Spatial, Version=5.6.3.0, Culture=neutral, PublicKeyToken=31bf3856ad364e35, processorArchitecture=MSIL">
-      <SpecificVersion>True</SpecificVersion>
-    </Reference>
-    <Reference Include="FiddlerCore">
-      <HintPath>..\Common\Dependencies\DotNet2\FiddlerCore.dll</HintPath>
-    </Reference>
-=======
->>>>>>> 39a883dc
   </ItemGroup>
   <ItemGroup>
     <Compile Include="ConvertXStoreTableAPITests.cs" />
